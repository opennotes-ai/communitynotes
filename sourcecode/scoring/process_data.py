from abc import ABC, abstractmethod
from io import StringIO
import os
from typing import Dict, List, Optional, Tuple

from . import constants as c, note_status_history

from matplotlib import pyplot as plt
import numpy as np
import pandas as pd


def read_from_strings(
  notesStr: str, ratingsStr: str, noteStatusHistoryStr: str
) -> Tuple[pd.DataFrame, pd.DataFrame, pd.DataFrame]:
  """Read from TSV formatted String.

  Args:
      notesStr (str): tsv-formatted notes dataset
      ratingsStr (str): tsv-formatted ratings dataset
      noteStatusHistoryStr (str): tsv-formatted note status history dataset

  Returns:
     Tuple[pd.DataFrame, pd.DataFrame, pd.DataFrame]: notes, ratings, noteStatusHistory
  """
  notes = pd.read_csv(
    StringIO(notesStr), sep="\t", names=c.noteTSVColumns, dtype=c.noteTSVTypeMapping
  )
  ratings = pd.read_csv(
    StringIO(ratingsStr), sep="\t", names=c.ratingTSVColumns, dtype=c.ratingTSVTypeMapping
  )
  noteStatusHistory = pd.read_csv(
    StringIO(noteStatusHistoryStr),
    sep="\t",
    names=c.noteStatusHistoryTSVColumns,
    dtype=c.noteStatusHistoryTSVTypeMapping,
  )

  return notes, ratings, noteStatusHistory


def tsv_parser(
  rawTSV: str, mapping: Dict[str, type], columns: List[str], header: bool
) -> pd.DataFrame:
  """Parse a TSV input and raise an Exception if the input is not formatted as expected.

  Args:
    rawTSV: str contianing entire TSV input
    mapping: Dict mapping column names to types
    columns: List of column names
    header: bool indicating whether the input will have a header

  Returns:
    pd.DataFrame containing parsed data
  """
  try:
    firstLine = rawTSV.split("\n")[0]
    num_fields = len(firstLine.split("\t"))
    if num_fields != len(columns):
      raise ValueError(f"Expected {len(columns)} columns, but got {num_fields}")

    data = pd.read_csv(
      StringIO(rawTSV),
      sep="\t",
      names=columns,
      dtype=mapping,
      header=0 if header else None,
      index_col=[],
    )
    return data
  except (ValueError, IndexError) as e:
    raise ValueError(f"Invalid input: {e}")


def tsv_reader_single(path: str, mapping, columns, header=False, parser=tsv_parser):
  """Read a single TSV file."""
  with open(path, "r") as handle:
    return tsv_parser(handle.read(), mapping, columns, header)


def tsv_reader(path: str, mapping, columns, header=False, parser=tsv_parser):
  """Read a single TSV file or a directory of TSV files."""
  if os.path.isdir(path):
<<<<<<< HEAD
    dfs = [tsv_reader_single(os.path.join(path, filename), mapping, columns, header, parser) for filename in os.listdir(path) if filename.endswith(".tsv")]
    return pd.concat(dfs, ignore_index=True)
=======
    dfs = [
      tsv_reader_single(os.path.join(path, filename), mapping, columns, header, parser)
      for filename in os.listdir(path)
      if filename.endswith(".tsv")
    ]
    return pd.concat(dfs)
>>>>>>> 401e8c5d
  else:
    return tsv_reader_single(path, mapping, columns, header, parser)


def read_from_tsv(
  notesPath: Optional[str],
  ratingsPath: Optional[str],
  noteStatusHistoryPath: Optional[str],
  userEnrollmentPath: Optional[str],
  headers: bool,
) -> Tuple[pd.DataFrame, pd.DataFrame, pd.DataFrame, pd.DataFrame]:
  """Mini function to read notes, ratings, and noteStatusHistory from TSVs.

  Args:
      notesPath (str): path
      ratingsPath (str): path
      noteStatusHistoryPath (str): path
      userEnrollmentPath (str): path
      headers: If true, expect first row of input files to be headers.
  Returns:
      Tuple[pd.DataFrame, pd.DataFrame, pd.DataFrame, pd.DataFrame]: notes, ratings, noteStatusHistory, userEnrollment
  """
  if notesPath is None:
    notes = None
  else:
    notes = tsv_reader(notesPath, c.noteTSVTypeMapping, c.noteTSVColumns, header=headers)
    assert len(notes.columns) == len(c.noteTSVColumns) and all(notes.columns == c.noteTSVColumns), (
      f"note columns don't match: \n{[col for col in notes.columns if not col in c.noteTSVColumns]} are extra columns, "
      + f"\n{[col for col in c.noteTSVColumns if not col in notes.columns]} are missing."
    )  # ensure constants file is up to date.

  if ratingsPath is None:
    ratings = None
  else:
    ratings = tsv_reader(ratingsPath, c.ratingTSVTypeMapping, c.ratingTSVColumns, header=headers)
    assert len(ratings.columns.values) == len(c.ratingTSVColumns) and all(
      ratings.columns == c.ratingTSVColumns
    ), (
      f"ratings columns don't match: \n{[col for col in ratings.columns if not col in c.ratingTSVColumns]} are extra columns, "
      + f"\n{[col for col in c.ratingTSVColumns if not col in ratings.columns]} are missing."
    )  # ensure constants file is up to date.

  if noteStatusHistoryPath is None:
    noteStatusHistory = None
  else:
    noteStatusHistory = tsv_reader(
      noteStatusHistoryPath,
      c.noteStatusHistoryTSVTypeMapping,
      c.noteStatusHistoryTSVColumns,
      header=headers,
    )
    assert len(noteStatusHistory.columns.values) == len(c.noteStatusHistoryTSVColumns) and all(
      noteStatusHistory.columns == c.noteStatusHistoryTSVColumns
    ), (
      f"noteStatusHistory columns don't match: \n{[col for col in noteStatusHistory.columns if not col in c.noteStatusHistoryTSVColumns]} are extra columns, "
      + f"\n{[col for col in c.noteStatusHistoryTSVColumns if not col in noteStatusHistory.columns]} are missing."
    )

  if userEnrollmentPath is None:
    userEnrollment = None
  else:
    userEnrollment = tsv_reader(
      userEnrollmentPath, c.userEnrollmentTSVTypeMapping, c.userEnrollmentTSVColumns, header=headers
    )
    assert len(userEnrollment.columns.values) == len(c.userEnrollmentTSVColumns) and all(
      userEnrollment.columns == c.userEnrollmentTSVColumns
    ), (
      f"userEnrollment columns don't match: \n{[col for col in userEnrollment.columns if not col in c.userEnrollmentTSVColumns]} are extra columns, "
      + f"\n{[col for col in c.userEnrollmentTSVColumns if not col in userEnrollment.columns]} are missing."
    )

  return notes, ratings, noteStatusHistory, userEnrollment


def _filter_misleading_notes(
  notes: pd.DataFrame,
  ratings: pd.DataFrame,
  noteStatusHistory: pd.DataFrame,
  logging: bool = True,
) -> pd.DataFrame:
  """
  This function actually filters ratings (not notes), based on which notes they rate.

  Filter out ratings of notes that say the Tweet isn't misleading.
  Also filter out ratings of deleted notes, unless they were deleted after
    c.deletedNotesTombstoneLaunchTime, and appear in noteStatusHistory.

  Args:
      notes (pd.DataFrame): _description_
      ratings (pd.DataFrame): _description_
      noteStatusHistory (pd.DataFrame): _description_
      logging (bool, optional): _description_. Defaults to True.

  Returns:
      pd.DataFrame: filtered ratings
  """
  ratings = ratings.merge(
    noteStatusHistory[[c.noteIdKey, c.createdAtMillisKey, c.classificationKey]],
    on=c.noteIdKey,
    how="left",
    suffixes=("", "_nsh"),
  )

  deletedNoteKey = "deletedNote"
  notDeletedMisleadingKey = "notDeletedMisleading"
  deletedButInNSHKey = "deletedButInNSH"
  createdAtMillisNSHKey = c.createdAtMillisKey + "_nsh"

  ratings[deletedNoteKey] = pd.isna(ratings[c.classificationKey])
  ratings[notDeletedMisleadingKey] = np.invert(ratings[deletedNoteKey]) & (
    ratings[c.classificationKey] == c.notesSaysTweetIsMisleadingKey
  )
  ratings[deletedButInNSHKey] = ratings[deletedNoteKey] & np.invert(
    pd.isna(ratings[createdAtMillisNSHKey])
  )

  deletedNotInNSH = (ratings[deletedNoteKey]) & pd.isna(ratings[createdAtMillisNSHKey])
  notDeletedNotMisleadingOldUI = (
    ratings[c.classificationKey] == c.noteSaysTweetIsNotMisleadingKey
  ) & (ratings[createdAtMillisNSHKey] <= c.notMisleadingUILaunchTime)
  notDeletedNotMisleadingNewUI = (
    ratings[c.classificationKey] == c.noteSaysTweetIsNotMisleadingKey
  ) & (ratings[createdAtMillisNSHKey] > c.notMisleadingUILaunchTime)

  if logging:
    print(
      f"Preprocess Data: Filter misleading notes, starting with {len(ratings)} ratings on {len(np.unique(ratings[c.noteIdKey]))} notes"
    )
    print(
      f"  Keeping {ratings[notDeletedMisleadingKey].sum()} ratings on {len(np.unique(ratings.loc[ratings[notDeletedMisleadingKey],c.noteIdKey]))} misleading notes"
    )
    print(
      f"  Keeping {ratings[deletedButInNSHKey].sum()} ratings on {len(np.unique(ratings.loc[ratings[deletedButInNSHKey],c.noteIdKey]))} deleted notes that were previously scored (in note status history)"
    )
    print(
      f"  Removing {notDeletedNotMisleadingOldUI.sum()} ratings on {len(np.unique(ratings.loc[notDeletedNotMisleadingOldUI, c.noteIdKey]))} older notes that aren't deleted, but are not-misleading."
    )
    print(
      f"  Removing {deletedNotInNSH.sum()} ratings on {len(np.unique(ratings.loc[deletedNotInNSH, c.noteIdKey]))} notes that were deleted and not in note status history (e.g. old)."
    )

  ratings = ratings[
    ratings[notDeletedMisleadingKey] | ratings[deletedButInNSHKey] | notDeletedNotMisleadingNewUI
  ]
  ratings = ratings.drop(
    columns=[
      createdAtMillisNSHKey,
      c.classificationKey,
      deletedNoteKey,
      notDeletedMisleadingKey,
      deletedButInNSHKey,
    ]
  )
  return ratings


def remove_duplicate_ratings(ratings: pd.DataFrame) -> pd.DataFrame:
  """Drop duplicate ratings, then assert that there is exactly one rating per noteId per raterId.

  Args:
      ratings (pd.DataFrame) with possible duplicated ratings

  Returns:
      pd.DataFrame: ratings, with one record per userId, noteId.
  """
  # Construct a new DataFrame to avoid SettingWithCopyWarning
  ratings = pd.DataFrame(ratings.drop_duplicates())

  numRatings = len(ratings)
  numUniqueRaterIdNoteIdPairs = len(ratings.groupby([c.raterParticipantIdKey, c.noteIdKey]).head(1))
  assert (
    numRatings == numUniqueRaterIdNoteIdPairs
  ), f"Only {numUniqueRaterIdNoteIdPairs} unique raterId,noteId pairs but {numRatings} ratings"
  return ratings


def remove_duplicate_notes(notes: pd.DataFrame) -> pd.DataFrame:
  """Remove duplicate notes, then assert that there is only one copy of each noteId.

  Args:
      notes (pd.DataFrame): with possible duplicate notes

  Returns:
      notes (pd.DataFrame) with one record per noteId
  """
  # Construct a new DataFrame to avoid SettingWithCopyWarning
  notes = pd.DataFrame(notes.drop_duplicates())

  numNotes = len(notes)
  numUniqueNotes = len(np.unique(notes[c.noteIdKey]))
  assert (
    numNotes == numUniqueNotes
  ), f"Found only {numUniqueNotes} unique noteIds out of {numNotes} notes"

  return notes


def preprocess_data(
  notes: pd.DataFrame,
  ratings: pd.DataFrame,
  noteStatusHistory: pd.DataFrame,
  shouldFilterNotMisleadingNotes: bool = True,
  logging: bool = True,
) -> Tuple[pd.DataFrame, pd.DataFrame, pd.DataFrame]:
  """Populate helpfulNumKey, a unified column that merges the helpfulness answers from
  the V1 and V2 rating forms together, as described in
  https://twitter.github.io/communitynotes/ranking-notes/#helpful-rating-mapping.

  Also, filter notes that indicate the Tweet is misleading, if the flag is True.

  Args:
      notes (pd.DataFrame)
      ratings (pd.DataFrame)
      noteStatusHistory (pd.DataFrame)
      shouldFilterNotMisleadingNotes (bool, optional): Defaults to True.
      logging (bool, optional): Defaults to True.

  Returns:
      notes (pd.DataFrame)
      ratings (pd.DataFrame)
      noteStatusHistory (pd.DataFrame)
  """
  if logging:
    print(
      "Timestamp of latest rating in data: ",
      pd.to_datetime(ratings[c.createdAtMillisKey], unit="ms").max(),
    )
    print(
      "Timestamp of latest note in data: ",
      pd.to_datetime(notes[c.createdAtMillisKey], unit="ms").max(),
    )
  ratings = remove_duplicate_ratings(ratings)
  notes = remove_duplicate_notes(notes)

  ratings.loc[:, c.helpfulNumKey] = np.nan
  ratings.loc[ratings[c.helpfulKey] == 1, c.helpfulNumKey] = 1
  ratings.loc[ratings[c.notHelpfulKey] == 1, c.helpfulNumKey] = 0
  ratings.loc[ratings[c.helpfulnessLevelKey] == c.notHelpfulValueTsv, c.helpfulNumKey] = 0
  ratings.loc[ratings[c.helpfulnessLevelKey] == c.somewhatHelpfulValueTsv, c.helpfulNumKey] = 0.5
  ratings.loc[ratings[c.helpfulnessLevelKey] == c.helpfulValueTsv, c.helpfulNumKey] = 1
  ratings = ratings.loc[~pd.isna(ratings[c.helpfulNumKey])]

  notes[c.tweetIdKey] = notes[c.tweetIdKey].astype(str)

  noteStatusHistory = note_status_history.merge_note_info(noteStatusHistory, notes)

  if shouldFilterNotMisleadingNotes:
    ratings = _filter_misleading_notes(notes, ratings, noteStatusHistory, logging)

  if logging:
    print(
      "Num Ratings: %d, Num Unique Notes Rated: %d, Num Unique Raters: %d"
      % (
        len(ratings),
        len(np.unique(ratings[c.noteIdKey])),
        len(np.unique(ratings[c.raterParticipantIdKey])),
      )
    )
  return notes, ratings, noteStatusHistory


def filter_ratings(
  ratings: pd.DataFrame,
  minNumRatingsPerRater: int,
  minNumRatersPerNote: int,
  logging: bool = True,
) -> pd.DataFrame:
  """Apply min number of ratings for raters & notes. Instead of iterating these filters
  until convergence, simply stop after going back and force once.

  Args:
      ratings: All ratings from Community Notes contributors.
      minNumRatingsPerRater: Minimum number of ratings which a rater must produce to be
        included in scoring.  Raters with fewer ratings are removed.
      minNumRatersPerNote: Minimum number of ratings which a note must have to be included
        in scoring.  Notes with fewer ratings are removed.
      logging: Debug output. Defaults to True.

  Returns:
      pd.DataFrame: filtered ratings
  """

  def filter_notes(ratings):
    note_counts = ratings[c.noteIdKey].value_counts()
    valid_notes = note_counts[note_counts >= minNumRatersPerNote].index
    return ratings[ratings[c.noteIdKey].isin(valid_notes)]

  def filter_raters(ratings):
    rater_counts = ratings[c.raterParticipantIdKey].value_counts()
    valid_raters = rater_counts[rater_counts >= minNumRatingsPerRater].index
    return ratings[ratings[c.raterParticipantIdKey].isin(valid_raters)]

  ratings = filter_notes(ratings)
  ratings = filter_raters(ratings)
  ratings = filter_notes(ratings)

  if logging:
    # Log final details
    unique_notes = ratings[c.noteIdKey].nunique()
    unique_raters = ratings[c.raterParticipantIdKey].nunique()
    print(
      f"After applying min {minNumRatingsPerRater} ratings per rater and min {minNumRatersPerNote} raters per note: \n"
      + f"Num Ratings: {len(ratings)}, Num Unique Notes Rated: {unique_notes}, Num Unique Raters: {unique_raters}"
    )

  return ratings


def visualize_parameters(noteParams: pd.DataFrame, raterParams: pd.DataFrame) -> None:
  """Plot/describe note and rater params.

  Args:
      noteParams (pd.DataFrame)
      raterParams (pd.DataFrame)
  """
  print(noteParams.describe())

  plt.figure()
  noteParams[c.coreNoteInterceptKey].plot(kind="hist", bins=20)

  plt.figure()
  noteParams[c.coreNoteFactor1Key].plot(kind="hist", bins=20)

  plt.figure()
  noteParams.plot(kind="scatter", x=c.coreNoteFactor1Key, y=c.coreNoteInterceptKey, alpha=0.05)

  print(raterParams.describe())

  plt.figure()
  raterParams[c.coreRaterInterceptKey].plot(kind="hist", bins=20)

  plt.figure()
  raterParams[c.coreRaterFactor1Key].plot(kind="hist", bins=20)


def visualize_helpfulness(helpfulness_scores: pd.DataFrame) -> None:
  """Plot user helpfulness scores.

  Args:
      helpfulness_scores (pd.DataFrame)
  """
  plt.figure()
  helpfulness_scores[c.crhCrnhRatioDifferenceKey].plot(kind="hist", bins=20)

  plt.figure()
  helpfulness_scores[c.meanNoteScoreKey].plot(kind="hist", bins=20)

  plt.figure()
  helpfulness_scores[c.raterAgreeRatioKey].plot(kind="hist", bins=20)


def write_tsv_local(df: pd.DataFrame, path: str) -> None:
  """Write DF as a TSV stored to local disk.

  Note that index=False (so the index column will not be written to disk), and header=True
  (so the first line of the output will contain row names).

  Args:
    df: pd.DataFrame to write to disk.
    path: location of file on disk.

  Returns:
    None, because path is always None.
  """

  assert path is not None
  assert df.to_csv(path, index=False, header=True, sep="\t") is None


class CommunityNotesDataLoader(ABC):
  """Base class which local and prod data loaders extend.

  The DataLoader base class stores necessary files and defines "get_data" function which can be passed to
  parallel scoring
  """

  def __init__(self) -> None:
    """Configure a new CommunityNotesDataLoader object.

    Args:
      local (bool, optional): if not None, seed value to ensure deterministic execution
    """

  @abstractmethod
  def get_data(self) -> Tuple[pd.DataFrame, pd.DataFrame, pd.DataFrame, pd.DataFrame]:
    """Returns notes, ratings, noteStatusHistory, and userEnrollment DataFrames"""


class LocalDataLoader(CommunityNotesDataLoader):
  def __init__(
    self,
    notesPath: str,
    ratingsPath: str,
    noteStatusHistoryPath: str,
    userEnrollmentPath: str,
    headers: bool,
    shouldFilterNotMisleadingNotes: bool = True,
    logging: bool = True,
  ) -> None:
    """
    Args:
        notesPath (str): file path
        ratingsPath (str): file path
        noteStatusHistoryPath (str): file path
        userEnrollmentPath (str): file path
        headers: If true, expect first row of input files to be headers.
        shouldFilterNotMisleadingNotes (bool, optional): Throw out not-misleading notes if True. Defaults to True.
        logging (bool, optional): Print out debug output. Defaults to True.
    """
    self.notesPath = notesPath
    self.ratingsPath = ratingsPath
    self.noteStatusHistoryPath = noteStatusHistoryPath
    self.userEnrollmentPath = userEnrollmentPath
    self.headers = headers
    self.shouldFilterNotMisleadingNotes = shouldFilterNotMisleadingNotes
    self.logging = logging

  def get_data(self) -> Tuple[pd.DataFrame, pd.DataFrame, pd.DataFrame, pd.DataFrame]:
    """All-in-one function for reading Birdwatch notes and ratings from TSV files.
    It does both reading and pre-processing.

    Returns:
        Tuple[pd.DataFrame, pd.DataFrame, pd.DataFrame, pd.DataFrame]: notes, ratings, noteStatusHistory, userEnrollment
    """
    notes, ratings, noteStatusHistory, userEnrollment = read_from_tsv(
      self.notesPath,
      self.ratingsPath,
      self.noteStatusHistoryPath,
      self.userEnrollmentPath,
      self.headers,
    )
    notes, ratings, noteStatusHistory = preprocess_data(
      notes, ratings, noteStatusHistory, self.shouldFilterNotMisleadingNotes, self.logging
    )
    return notes, ratings, noteStatusHistory, userEnrollment<|MERGE_RESOLUTION|>--- conflicted
+++ resolved
@@ -81,17 +81,12 @@
 def tsv_reader(path: str, mapping, columns, header=False, parser=tsv_parser):
   """Read a single TSV file or a directory of TSV files."""
   if os.path.isdir(path):
-<<<<<<< HEAD
-    dfs = [tsv_reader_single(os.path.join(path, filename), mapping, columns, header, parser) for filename in os.listdir(path) if filename.endswith(".tsv")]
-    return pd.concat(dfs, ignore_index=True)
-=======
     dfs = [
       tsv_reader_single(os.path.join(path, filename), mapping, columns, header, parser)
       for filename in os.listdir(path)
       if filename.endswith(".tsv")
     ]
-    return pd.concat(dfs)
->>>>>>> 401e8c5d
+    return pd.concat(dfs, ignore_index=True)
   else:
     return tsv_reader_single(path, mapping, columns, header, parser)
 
